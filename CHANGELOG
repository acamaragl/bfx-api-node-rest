<<<<<<< HEAD
# 4.0.0
- RESTv2: removed RESTv1 usage inside RESTv2
- RESTv2: removed _rest1
- RESTv2: removed _makePublicLegacyRequest
- RESTv2: removed _makeAuthLegacyRequest
- RESTv2: removed accountInfo, accountSummary already exists in v2 integration
- RESTv2: removed balances, wallets already exists in v2 integration
- RESTv2: adjusted accountSummary to use official documented v2 endpoint, response format changed
- RESTv2: upgraded symbolDetails to v2, response format changed
- RESTv2: upgraded accountFees to v2, response format changed
- RESTv2: upgraded keyPermissions to v2, response format changed
- RESTv2: upgraded closePosition to v2, response format changed
=======
#3.1.0
- RESTv2: add addPulseComment function
- RESTv2: add fetchPulseComments function
>>>>>>> b5bf073b

# 3.0.19
- RESTv2: add _cust_ip to generateToken function
- Remove Babel

# 3.0.18
- RESTv2: add walletFx to currencies function

# 3.0.17
- RESTv2: marketAveragePrice test fixes

# 3.0.16
- RESTv2: add marketAveragePrice function
- RESTv2: add generateInvoice function
- RESTv2: add keepFunding function
- RESTv2: add cancelOrderMulti function
- RESTv2: add orderMultiOp function
- RESTv2: add submitOrderMulti function
- RESTv2: add updateOrderMulti function
- RESTv2: add cancelOrders function

# 3.0.15
- RESTv2: add publicPulseHistory function
- RESTv2: add private pulseHistory function

# 3.0.14
- RESTv2: add private deletePulse function

# 3.0.13
- RESTv2: add inactiveSymbols endpoint

# 3.0.12
- RESTv2: add public pulse profile endpoint

# 3.0.11
- RESTv2: add positionsSnaps function

# 3.0.10
- RESTv2: adds changeLogs function

# 3.0.9
- RESTv2: fix [cb] find/replace error to cb where appropriate

# 3.0.8
- RESTv2: fixes cancelOrderWithCid function
- RESTv2: removes cancelOrderWithDate function

# 3.0.7
- meta: added JSDoc-generated HTML docs
- meta: added husky pre-commit test hook
- meta: standardized eslint config

# 3.0.6
- RESTv2: adds cancelOrderWithCid function
- RESTv2: adds cancelOrderWithDate function

# 3.0.5
- RESTv2: adds orderHistoryWithIds function
- RESTv2: adds activeOrdersWithIds function

# 3.0.4
- RESTv2: added usesAgent() method
- RESTv2: added getURL() method
- RESTv2: default connection url now exposed on RESTv2.url

# 3.0.3
- fix: refactor tests so they can run alongside all other HF/API library tests

# 3.0.2
- RESTv2: add filters to ledgers

# 3.0.1
- RESTv2: add logins

# 3.0.0
- Hotfix: _takeResNotifyInfo return all notification info
- restv2.withdraw returns notfication instead of just info

# 2.0.7
- Fix: submitFundingOffer

# 2.0.6
- Fix: Use correct endpoint for transfer

# 2.0.5
- RESTv2: add affCode support

# 2.0.4
- v2/rest/withdraw invalid url hotfix

# 2.0.3
- manifest: switch to npm reg deps for bfx modules
- readme: minor edit

# 2.0.2
- hotfix circular deps error

# 2.0.1
- docs: create/update

# 2.0.0
- RESTv2: add submitOrder
- RESTv2: add updateOrder
- RESTv2: add cancelOrder
- RESTv2: add claimPosition
- RESTv2: add submitFundingOffer
- RESTv2: add cancelFundingOffer
- RESTv2: add closeFunding
- RESTv2: add submitAutoFunding
- RESTv2: add transfer
- RESTv2: add getDepositAddress
- RESTv2: add withdraw

# 1.1.4
- manifest: bump deps
- meta: add github issue/pr templates
- meta: standardize travis config
- meta: add example

# 1.1.3
- RESTv2: add liquidations method

# 1.1.2
- RESTv2: add derivsPositionCollateralSet method
- RESTv2: add statusMessages method
- manifest: bump deps

# 1.1.1
- meta: ignore dist folder
- RESTv1: add get/post debug logging
- RESTv2: add get/post debug logging

# 1.1.0
- bump minor due to changes in v1.0.10

# 1.0.10
- RESTv2: add futures method
- RESTv2 fix: add symbol to currencies list entries

# 1.0.9
- RESTv2 refactor: add ability to fetch all funding trades to fundingTrades()

# 1.0.8
- RESTv2 refactor: use v2 conf endpoint for symbols()
- manifest: moved babel deps to dev-deps
- meta: add .babelrc

# 1.0.7
- RESTv2 fix: PositionHist model renamed to Position

# 1.0.6
- RESTv2: add conf method
- RESTv2: add generateToken method

# 1.0.5
- RESTv2 fix: default req limit for tickersHistory, positionsHistory, positionsAudit
- RESTv2 fix: typo in tickersHistory API URL generation
- RESTv2 refactor: add currency option to walletsHistory

# 1.0.4
- RESTv2: add tickersHistory method
- RESTv2: add positionsHistory method
- RESTv2: add positionsAudit method
- RESTv2: add walletsHistory method

# 1.0.3
- RESTv2: refactor internal callback handling

# 1.0.2
- RESTv2: add orderBook method
- manifest: add babel build for browser compatibility
- manifest: use versioned bfx packages

# 1.0.1
- RESTv2: add pool & explorer data to currencies()
- manifest: rm bfx-api-node-core
- meta: add jsdoc
- meta: fill in README

# 1.0.0
- Initial version<|MERGE_RESOLUTION|>--- conflicted
+++ resolved
@@ -1,4 +1,3 @@
-<<<<<<< HEAD
 # 4.0.0
 - RESTv2: removed RESTv1 usage inside RESTv2
 - RESTv2: removed _rest1
@@ -11,11 +10,10 @@
 - RESTv2: upgraded accountFees to v2, response format changed
 - RESTv2: upgraded keyPermissions to v2, response format changed
 - RESTv2: upgraded closePosition to v2, response format changed
-=======
-#3.1.0
+
+# 3.1.0
 - RESTv2: add addPulseComment function
 - RESTv2: add fetchPulseComments function
->>>>>>> b5bf073b
 
 # 3.0.19
 - RESTv2: add _cust_ip to generateToken function
