--- conflicted
+++ resolved
@@ -1,10 +1,6 @@
 {
   "name": "bfx-api-node-rest",
-<<<<<<< HEAD
   "version": "4.0.0",
-=======
-  "version": "3.1.0",
->>>>>>> b5bf073b
   "description": "Official Bitfinex REST v1 & v2 API interfaces",
   "engines": {
     "node": ">=8.3.0"
@@ -39,11 +35,8 @@
     "Simone Poggi <simone@bitfinex.com> (https://www.bitfinex.com)",
     "Paolo Ardoino <paolo@bitfinex.com> (https://www.bitfinex.com)",
     "Jacob Plaster <jacob.plaster@bitfinex.com> (https://www.bitfinex.com)",
-<<<<<<< HEAD
+    "Abhishek Shrestha <abhishek.shrestha@bitfinex.com> (https://www.bitfinex.com)",
     "Vigan Abdurrahmani <vigan.abdurrahmani@bitfinex.com> (https://www.bitfinex.com)"
-=======
-    "Abhishek Shrestha <abhishek.shrestha@bitfinex.com> (https://www.bitfinex.com)"
->>>>>>> b5bf073b
   ],
   "license": "MIT",
   "bugs": {
@@ -70,11 +63,7 @@
     "standard": "^14.1.0"
   },
   "dependencies": {
-<<<<<<< HEAD
-    "bfx-api-node-models": "^1.3.0",
-=======
     "bfx-api-node-models": "^1.3.1",
->>>>>>> b5bf073b
     "bfx-api-node-util": "^1.0.4",
     "bluebird": "^3.5.5",
     "debug": "^4.1.1",
